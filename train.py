import os
from datetime import datetime
import torch
import json
import numpy as np
import argparse
import matplotlib.pyplot as plt
import inspect

from torch.optim import Adam
from torch_geometric.loader import DataLoader
from sklearn.model_selection import train_test_split
from sklearn.metrics import precision_recall_fscore_support
from tqdm.auto import tqdm

from src.utils import PHEMEDataset
<<<<<<< HEAD
from src.models import KMGCN , GraphSage
=======
from src.models.gcn import KMGCN
>>>>>>> eb4a8c88

def train_gcn(dataset, 
              hidden_dim=64, 
              epochs=100, 
              lr=0.001, 
              pool='max',
              batch_size=32, 
              test_split=0.2, 
              random_seed=42,
              early_stopping=10,
              output_dir='./outputs'):
    """
    Train the GCN with enhanced experiment tracking and unique folder creation
    """
    # Create unique experiment folder
    timestamp = datetime.now().strftime("%Y%m%d_%H%M%S")
    
    # Set random seed for reproducibility
    torch.manual_seed(random_seed)
    np.random.seed(random_seed)
    
    # Determine input dimension from the first graph
    input_dim = dataset[0].x.shape[1]
    
    # Determine number of classes (assuming binary classification)
    num_classes = 2
    
    # Split dataset into train and test
    indices = list(range(len(dataset)))
    train_indices, test_indices = train_test_split(
        indices, 
        test_size=test_split, 
        random_state=random_seed, 
        stratify=[dataset[i].y.item() for i in indices]
    )
    
    # Create data loaders
    train_dataset = [dataset[i] for i in train_indices]
    test_dataset = [dataset[i] for i in test_indices]
    
    train_loader = DataLoader(train_dataset, batch_size=batch_size, shuffle=True)
    test_loader = DataLoader(test_dataset, batch_size=batch_size)
    
    # Initialize model
    model = GraphSage(input_dim, hidden_dim, num_classes, pool)
    
    # Loss and optimizer
    criterion = torch.nn.CrossEntropyLoss()
    optimizer = Adam(model.parameters(), lr=lr, weight_decay=1e-4)
    
    # Learning rate scheduler
    scheduler = torch.optim.lr_scheduler.ReduceLROnPlateau(
        optimizer, 
        mode='min', 
        factor=0.5, 
        patience=5, 
        verbose=True
    )
    
    # Tracking metrics
    train_losses, val_losses, accuracies = [], [], []
    precisions, recalls, f1_scores = [], [], []
    
    # Tracking best model
    best_accuracy = 0
    best_epoch = 0
    
    # Create a main progress bar for epochs
    epochs_progress = tqdm(
        range(epochs), 
        desc="Training Progress", 
        position=0
    )
    
    # Training loop
    for epoch in epochs_progress:
        # Training phase
        model.train()
        total_train_loss = 0
        
        for batch in train_loader:
            optimizer.zero_grad()
            out = model(batch)
            loss = criterion(out, batch.y.squeeze())
            loss.backward()
            optimizer.step()
            
            total_train_loss += loss.item()
        
        # Validation phase
        model.eval()
        correct = 0
        total = 0
        total_val_loss = 0
        all_preds = []
        all_labels = []
        
        with torch.no_grad():
            for batch in test_loader:
                out = model(batch)
                loss = criterion(out, batch.y.squeeze())
                total_val_loss += loss.item()
                
                pred = out.argmax(dim=1)
                correct += (pred == batch.y.squeeze()).sum().item()
                total += batch.y.size(0)
                
                all_preds.extend(pred.cpu().numpy())
                all_labels.extend(batch.y.squeeze().cpu().numpy())
        
        # Calculate metrics
        train_loss = total_train_loss / len(train_loader)
        val_loss = total_val_loss / len(test_loader)
        accuracy = correct / total
        
        # Calculate precision, recall, F1
        precision, recall, f1, _ = precision_recall_fscore_support(
            all_labels, all_preds, average='binary'
        )
        
        # Store metrics
        train_losses.append(train_loss)
        val_losses.append(val_loss)
        accuracies.append(accuracy)
        precisions.append(precision)
        recalls.append(recall)
        f1_scores.append(f1)
        
        # Update learning rate scheduler
        scheduler.step(val_loss)
        
        # Update epochs progress bar
        epochs_progress.set_postfix({
            'Acc': f'{accuracy:.4f}', 
            'TLoss': f'{train_loss:.4f}', 
            'VLoss': f'{val_loss:.4f}',
            'F1': f'{f1:.4f}'
        })
        
        # Track best model
        if accuracy > best_accuracy:
            best_accuracy = accuracy
            best_epoch = epoch
            best_model = model.state_dict().copy()
        
        # Early stopping
        if early_stopping and epoch - best_epoch > early_stopping:
            print(f"\nEarly stopping triggered after {epoch} epochs.")
            break
    
    # Close progress bar
    epochs_progress.close()
    
    # Create unique experiment folder
    exp_folder_name = f"{timestamp}_acc_{best_accuracy:.4f}"
    exp_output_dir = os.path.join(output_dir, exp_folder_name)
    os.makedirs(exp_output_dir, exist_ok=True)
    
    # Prepare experiment log
    experiment_log = {
        'configuration': {
            'hidden_dim': hidden_dim,
            'epochs': epochs,
            'learning_rate': lr,
            'pool_method': pool,
            'batch_size': batch_size,
            'test_split': test_split,
            'random_seed': random_seed
        },
        'results': {
            'best_accuracy': best_accuracy,
            'best_epoch': best_epoch,
            'final_precision': float(precision),
            'final_recall': float(recall),
            'final_f1_score': float(f1)
        },
        'training_curves': {
            'train_losses': train_losses,
            'val_losses': val_losses,
            'accuracies': accuracies,
            'precisions': precisions,
            'recalls': recalls,
            'f1_scores': f1_scores
        }
    }
    
    # Save experiment log as JSON
    log_path = os.path.join(exp_output_dir, f'{exp_folder_name}_experiment_log.json')
    with open(log_path, 'w') as f:
        json.dump(experiment_log, f, indent=4)
    
    # Save best model
    best_model_path = os.path.join(exp_output_dir, f'{exp_folder_name}_best_model.pth')
    torch.save({
        'epoch': best_epoch,
        'model_state_dict': best_model,
        'accuracy': best_accuracy
    }, best_model_path)
    
    # Plotting (accuracy)
    plt.figure(figsize=(15, 5))

    # Accuracy subplot
    plt.subplot(1, 2, 1)
    plt.plot(accuracies, label='Accuracy')
    plt.title('Model Accuracy')
    plt.xlabel('Epoch')
    plt.ylabel('Accuracy')
    plt.legend()

    # Train vs Val Loss subplot
    plt.subplot(1, 2, 2)
    plt.plot(train_losses, label='Train Loss')
    plt.plot(val_losses, label='Validation Loss')
    plt.title('Training & Validation Loss')
    plt.xlabel('Epoch')
    plt.ylabel('Loss')
    plt.legend()

    plt.tight_layout()
    plot_path = os.path.join(exp_output_dir, f'{exp_folder_name}_training_metrics.png')
    plt.savefig(plot_path)
    plt.close()
    
    return {
        'model': model,
        'best_epoch': best_epoch,
        'best_accuracy': best_accuracy,
        'precision': precision,
        'recall': recall,
        'f1_score': f1,
        'train_losses': train_losses,
        'val_losses': val_losses,
        'accuracies': accuracies
    }

def main():
    # Create the parser
    parser = argparse.ArgumentParser(description="Train Graph Convolutional Network")

    # Add attributes with more descriptive help text
    parser.add_argument('--hidden_dim', type=int, default=256, 
                        help='Number of hidden units in the GCN')
    parser.add_argument('--epochs', type=int, default=100, 
                        help='Number of training epochs')
    parser.add_argument('--lr', type=float, default=0.001, 
                        help='Learning rate for optimization')
    parser.add_argument('--pool', type=str, default='max', 
                        help='Either use max or average pooling')
    parser.add_argument('--batch_size', type=int, default=64, 
                        help='Batch size for training')
    parser.add_argument('--test_split', type=float, default=0.4, 
                        help='Proportion of dataset to use for testing')
    parser.add_argument('--random_seed', type=int, default=42, 
                        help='Random seed for reproducibility')
    parser.add_argument('--early_stopping', type=int, default=None, 
                        help='Number of epochs with no improvement after which training will be stopped')
    parser.add_argument('--output_dir', type=str, default='./outputs', 
                        help='Directory to save output files')
    parser.add_argument('--embedding',type=str,default='bert',
                        help='The word embedding to use : either bert or w2v')
    parser.add_argument('--multimodality',type=bool, default=True,
                        help='Either to use multimodality or not')

    # Parse the arguments
    args = parser.parse_args()

    # Set up logging
    print("Training Configuration:")
    for arg in vars(args):
        print(f"{arg}: {getattr(args, arg)}")

    #Get parameters of each function
    train_specific_args = {k: v for k, v in vars(args).items() if k in list(inspect.signature(train_gcn).parameters)}
    PHEMEDataset_args = {k: v for k, v in vars(args).items() if k in list(inspect.signature(PHEMEDataset).parameters)}

    # Create the dataset
    print("\nCreating PHEME dataset ...")
    pheme_dataset = PHEMEDataset(**PHEMEDataset_args)
    
    # Training
    print("\nStarting training ...")
    train_results = train_gcn(
        dataset=pheme_dataset,
        **train_specific_args
    )

    # Print final results
    print("\nTraining Complete!")
    print(f"Best Accuracy: {train_results['best_accuracy']:.4f}")
    print(f"Precision: {train_results['precision']:.4f}")
    print(f"Recall: {train_results['recall']:.4f}")
    print(f"F1 Score: {train_results['f1_score']:.4f}")
    print(f"Best Epoch: {train_results['best_epoch']}")

if __name__ == '__main__':
    main()<|MERGE_RESOLUTION|>--- conflicted
+++ resolved
@@ -14,11 +14,9 @@
 from tqdm.auto import tqdm
 
 from src.utils import PHEMEDataset
-<<<<<<< HEAD
 from src.models import KMGCN , GraphSage
-=======
-from src.models.gcn import KMGCN
->>>>>>> eb4a8c88
+
+
 
 def train_gcn(dataset, 
               hidden_dim=64, 
